/**
 * @license
 * Copyright 2016 Google Inc.
 * Licensed under the Apache License, Version 2.0 (the "License");
 * you may not use this file except in compliance with the License.
 * You may obtain a copy of the License at
 *
 *      http://www.apache.org/licenses/LICENSE-2.0
 *
 * Unless required by applicable law or agreed to in writing, software
 * distributed under the License is distributed on an "AS IS" BASIS,
 * WITHOUT WARRANTIES OR CONDITIONS OF ANY KIND, either express or implied.
 * See the License for the specific language governing permissions and
 * limitations under the License.
 */

import debounce from 'lodash/debounce';
import throttle from 'lodash/throttle';
import {EditorState} from 'neuroglancer/editor/state';
import {EditorLayer, toEditorLayer, isEditorLayer} from 'neuroglancer/editor/layer';
import {RenderedPanel} from 'neuroglancer/display_context';
import {SpatialPosition} from 'neuroglancer/navigation_state';
import {Borrowed, RefCounted} from 'neuroglancer/util/disposable';
import {BoundingBox, vec3} from 'neuroglancer/util/geom';
import {NullarySignal} from 'neuroglancer/util/signal';
import {addSignalBinding, removeSignalBinding, SignalBindingUpdater} from 'neuroglancer/util/signal_binding_updater';
import {Uint64} from 'neuroglancer/util/uint64';
import {VisibilityPriorityAggregator, WatchableVisibilityPriority} from 'neuroglancer/visibility_priority/frontend';

export class RenderLayer extends RefCounted {
  ready = false;
  layerChanged = new NullarySignal();
  redrawNeeded = new NullarySignal();
  readyStateChanged = new NullarySignal();
  setReady(value: boolean) {
    this.ready = value;
    this.readyStateChanged.dispatch();
    this.layerChanged.dispatch();
  }

  handleAction(_action: string) {
    // Do nothing by default.
  }

  getValueAt(_x: Float32Array): any {
    return undefined;
  }

  /**
   * Base voxel size for this layer, in nanometers per voxel.
   */
  voxelSize: vec3|null = null;

  /**
   * Bounding box for this layer, in nanometers.
   */
  boundingBox: BoundingBox|null = null;

  /**
   * Transform the stored pickedValue and offset associated with the retrieved pick ID into the
   * actual value.
   */
  transformPickedValue(pickedValue: Uint64, _pickedOffset: number): any {
    return pickedValue;
  }

  /**
   * Optionally updates the mouse state based on the retrived pick information.  This might snap the
   * 3-d position to the center of the picked point.
   */
  updateMouseState(_mouseState: MouseSelectionState, _pickedValue: Uint64, _pickedOffset: number) {}
}

/**
 * Extends RenderLayer with functionality for tracking the number of panels in which the layer is
 * visible.
 */
export class VisibilityTrackedRenderLayer extends RenderLayer {
  visibility = new VisibilityPriorityAggregator();
}

export class UserLayerDropdown extends RefCounted {
  onShow() {}
  onHide() {}
}

export class UserLayer extends RefCounted {
  layersChanged = new NullarySignal();
  readyStateChanged = new NullarySignal();
  specificationChanged = new NullarySignal();
  renderLayers = new Array<RenderLayer>();
  constructor(renderLayers: RenderLayer[] = []) {
    super();
    renderLayers.forEach(this.addRenderLayer.bind(this));
  }

  addRenderLayer(layer: RenderLayer) {
    this.renderLayers.push(layer);
    let {layersChanged, readyStateChanged} = this;
    this.registerDisposer(layer);
    this.registerDisposer(layer.layerChanged.add(layersChanged.dispatch));
    this.registerDisposer(layer.readyStateChanged.add(readyStateChanged.dispatch));
    readyStateChanged.dispatch();
    layersChanged.dispatch();
  }

  getValueAt(position: Float32Array, pickState: PickState) {
    let result: any;
    let {renderLayers} = this;
    let {pickedRenderLayer} = pickState;
    if (pickedRenderLayer !== null && renderLayers.indexOf(pickedRenderLayer) !== -1) {
      result =
          pickedRenderLayer.transformPickedValue(pickState.pickedValue, pickState.pickedOffset);
      return this.transformPickedValue(result);
    }
    for (let layer of renderLayers) {
      if (!layer.ready) {
        continue;
      }
      // Get selection from top render layer
      result = layer.getValueAt(position);
      if (result !== undefined) {
        break;
      }
    }
    /*
     * Map to Equivalent IDs if segmentation
     */
    return this.transformPickedValue(result);
  }

  transformPickedValue(value: any) {
    return value;
  }

  toJSON(): any {
    return null;
  }

  makeDropdown(_element: HTMLDivElement): UserLayerDropdown|undefined {
    return undefined;
  }

  handleAction(_action: string): void {}
}

export class ManagedUserLayer extends RefCounted {
  readyStateChanged = new NullarySignal();
  layerChanged = new NullarySignal();
  specificationChanged = new NullarySignal();
  wasDisposed = false;
  private layer_: UserLayer|null = null;
  get layer() {
    return this.layer_;
  }
  private unregisterUserLayer: (() => void)|undefined;

  /**
   * If layer is not null, tranfers ownership of a reference.
   */
  set layer(layer: UserLayer|null) {
    let oldLayer = this.layer_;
    if (oldLayer != null) {
      this.unregisterUserLayer!();
      oldLayer.dispose();
    }
    this.layer_ = layer;
    if (layer != null) {
      const removers = [
        layer.layersChanged.add(() => this.handleLayerChanged()),
        layer.readyStateChanged.add(this.readyStateChanged.dispatch),
        layer.specificationChanged.add(this.specificationChanged.dispatch)
      ];
      this.unregisterUserLayer = () => {
        removers.forEach(x => x());
      };
      this.readyStateChanged.dispatch();
      this.handleLayerChanged();
    }
  }

  /**
   * If layer is not null, tranfers ownership of a reference.
   */
  constructor(public name: string, layer: UserLayer|null = null, public visible: boolean = true) {
    super();
    this.layer = layer;
  }

  private handleLayerChanged() {
    if (this.visible) {
      this.layerChanged.dispatch();
    }
  }
  setVisible(value: boolean) {
    if (value !== this.visible) {
      this.visible = value;
      this.layerChanged.dispatch();
    }
  }

  disposed() {
    this.wasDisposed = true;
    this.layer = null;
    super.disposed();
  }
}

export class LayerManager extends RefCounted {
  managedLayers = new Array<ManagedUserLayer>();
  layersChanged = new NullarySignal();
  readyStateChanged = new NullarySignal();
  specificationChanged = new NullarySignal();
  boundPositions = new WeakSet<SpatialPosition>();
  numDirectUsers = 0;

  constructor() {
    super();
    this.layersChanged.add(this.scheduleRemoveLayersWithSingleRef);
  }

  private scheduleRemoveLayersWithSingleRef =
    this.registerCancellable(debounce(() => this.removeLayersWithSingleRef(), 0));

  filter(predicate: (layer: ManagedUserLayer) => boolean) {
    let changed = false;
    this.managedLayers = this.managedLayers.filter(layer => {
      if (!predicate(layer)) {
        this.unbindManagedLayer(layer);
        changed = true;
        return false;
      }
      return true;
    });
    if (changed) {
      this.layersChanged.dispatch();
    }
  }

  private removeLayersWithSingleRef() {
    if (this.numDirectUsers > 0) {
      return;
    }
    this.filter(layer => layer.refCount !== 1);
  }

  private updateSignalBindings(
      layer: ManagedUserLayer, callback: SignalBindingUpdater<() => void>) {
    callback(layer.layerChanged, this.layersChanged.dispatch);
    callback(layer.readyStateChanged, this.readyStateChanged.dispatch);
    callback(layer.specificationChanged, this.specificationChanged.dispatch);
  }

  useDirectly () {
    if (++this.numDirectUsers === 1) {
      this.layersChanged.remove(this.scheduleRemoveLayersWithSingleRef);
    }
    return () => {
      if (--this.numDirectUsers === 0) {
        this.layersChanged.add(this.scheduleRemoveLayersWithSingleRef);
        this.scheduleRemoveLayersWithSingleRef();
      }
    };
  }

  /**
   * Assumes ownership of an existing reference to managedLayer.
   */
  addManagedLayer(managedLayer: ManagedUserLayer, index?: number|undefined) {
    this.updateSignalBindings(managedLayer, addSignalBinding);
    if (index === undefined) {
      index = this.managedLayers.length;
    }
    this.managedLayers.splice(index, 0, managedLayer);
    this.layersChanged.dispatch();
    this.readyStateChanged.dispatch();
    return managedLayer;
  }

  /**
   * Assumes ownership of an existing reference to userLayer.
   */
  addUserLayer(name: string, userLayer: UserLayer, visible: boolean) {
    let managedLayer = new ManagedUserLayer(name, userLayer, visible);
    return this.addManagedLayer(managedLayer);
  }

  * readyRenderLayers() {
    for (let managedUserLayer of this.managedLayers) {
      if (!managedUserLayer.visible || !managedUserLayer.layer) {
        continue;
      }
      for (let renderLayer of managedUserLayer.layer.renderLayers) {
        if (!renderLayer.ready) {
          continue;
        }
        yield renderLayer;
      }
    }
  }

  unbindManagedLayer(managedLayer: ManagedUserLayer) {
    this.updateSignalBindings(managedLayer, removeSignalBinding);
    managedLayer.dispose();
  }

  clear() {
    for (let managedLayer of this.managedLayers) {
      this.unbindManagedLayer(managedLayer);
    }
    this.managedLayers.length = 0;
    this.layersChanged.dispatch();
  }

  remove(index: number) {
    this.unbindManagedLayer(this.managedLayers[index]);
    this.managedLayers.splice(index, 1);
    this.layersChanged.dispatch();
  }

  removeManagedLayer(managedLayer: ManagedUserLayer) {
    let index = this.managedLayers.indexOf(managedLayer);
    if (index === -1) {
      throw new Error(`Internal error: invalid managed layer.`);
    }
    this.remove(index);
  }

  reorderManagedLayer(oldIndex: number, newIndex: number) {
    const numLayers = this.managedLayers.length;
    if (oldIndex === newIndex || oldIndex < 0 || oldIndex >= numLayers || newIndex < 0 ||
        newIndex >= numLayers) {
      // Don't do anything.
      return;
    }
    let [oldLayer] = this.managedLayers.splice(oldIndex, 1);
    this.managedLayers.splice(newIndex, 0, oldLayer);
    // Layer Manager handlers should:
    //   Change selected values and layer panel
    //   Update the visible layers
    this.layersChanged.dispatch();
  }

  disposed() {
    this.clear();
    super.disposed();
  }

  getLayerByName(name: string) {
    return this.managedLayers.find(x => x.name === name);
  }

<<<<<<< HEAD
  get editorLayer(): EditorLayer | undefined {
    // Get the top visible editor layer
    let topLayers = [...this.managedLayers].reverse();
    let topLayer = topLayers.find((layer) => {
      return layer.visible && isEditorLayer(layer.layer);
    });
    // Double check that the layer is in fact an editor layer
    let editorLayer = topLayer ? topLayer.layer : {};
    return toEditorLayer(editorLayer);
=======
  getUniqueLayerName(name: string) {
    let suggestedName = name;
    let suffix = 0;
    while (this.getLayerByName(suggestedName) !== undefined) {
      suggestedName = name + (++suffix);
    }
    return suggestedName;
  }

  has(layer: Borrowed<ManagedUserLayer>) {
    return this.managedLayers.indexOf(layer) !== -1;
>>>>>>> a66a2444
  }

  /**
   * Asynchronously initialize the voxelSize and position based on the managed layers.
   *
   * The first ready layer with an associated bounding box will set the position to the center of
   * the bounding box.
   *
   * If the position later becomes invalid, it will be initialized again.
   */
  initializePosition(position: SpatialPosition) {
    let {boundPositions} = this;
    if (boundPositions.has(position)) {
      return;
    }
    boundPositions.add(position);

    // Deboucne to ensure that if the position is reset and the layers are reset immediately after,
    // the position will not be reinitialized based on the soon to be reset layers.
    const handler = debounce(() => {
      this.updatePositionFromLayers(position);
    });
    this.readyStateChanged.add(handler);
    position.changed.add(handler);
    this.updatePositionFromLayers(position);
  }

  updatePositionFromLayers(position: SpatialPosition) {
    if (position.valid) {
      return;
    }
    for (let managedLayer of this.managedLayers) {
      let userLayer = managedLayer.layer;
      if (userLayer == null) {
        continue;
      }
      for (let renderLayer of userLayer.renderLayers) {
        if (!renderLayer.ready) {
          continue;
        }
        if (!position.voxelSize.valid && renderLayer.voxelSize != null) {
          vec3.copy(position.voxelSize.size, renderLayer.voxelSize);
          position.voxelSize.setValid();
        }

        if (!position.spatialCoordinatesValid && !position.voxelCoordinatesValid &&
            renderLayer.boundingBox != null) {
          let boundingBox = renderLayer.boundingBox;
          let centerPosition = position.spatialCoordinates;
          vec3.add(centerPosition, boundingBox.lower, boundingBox.upper);
          vec3.scale(centerPosition, centerPosition, 0.5);
          position.spatialCoordinatesValid = true;
          position.changed.dispatch();
        }
      }
    }
  }

  get renderLayers() {
    let layerManager = this;
    return {
      * [Symbol.iterator]() {
          for (let managedLayer of layerManager.managedLayers) {
            if (managedLayer.layer === null) {
              continue;
            }
            for (let renderLayer of managedLayer.layer.renderLayers) {
              yield renderLayer;
            }
          }
        }
    };
  }

  get visibleRenderLayers() {
    let layerManager = this;
    return {
      * [Symbol.iterator]() {
          for (let managedLayer of layerManager.managedLayers) {
            if (managedLayer.layer === null || !managedLayer.visible) {
              continue;
            }
            for (let renderLayer of managedLayer.layer.renderLayers) {
              yield renderLayer;
            }
          }
        }
    };
  }

  uniqueAction(action: string, userLayer?: UserLayer, editorState?: EditorState) {
    if (!userLayer) {
      return;
    }
    let editorLayer = toEditorLayer(userLayer);
    // Invoke Editor Action on active editor layer
    if (editorState && editorLayer && editorLayer == this.editorLayer) {
      editorLayer.handleEditorAction(action, editorState);
    }
    else {
      userLayer.handleAction(action);
    }
    // Unused: render layer handler always empty
    for (let renderLayer of userLayer.renderLayers) {
      if (!renderLayer.ready) {
        continue;
      }
      renderLayer.handleAction(action);
    }
  }

  invokeAction(action: string, editorState?: EditorState) {
    for (let managedLayer of this.managedLayers) {
      if (managedLayer.layer === null || !managedLayer.visible) {
        continue;
      }
      this.uniqueAction(action, managedLayer.layer, editorState);
    }
  }
}

const MOUSE_STATE_UPDATE_INTERVAL = 50;

export interface PickState {
  pickedRenderLayer: RenderLayer|null;
  pickedValue: Uint64;
  pickedOffset: number;
}

export class MouseSelectionState implements PickState {
  changed = new NullarySignal();
  position = vec3.create();
  active = false;
  pickedRenderLayer: RenderLayer|null = null;
  pickedValue = new Uint64(0, 0);
  pickedOffset = 0;

  updater: ((mouseState: MouseSelectionState) => boolean)|undefined = undefined;

  stale = false;

  triggerUpdate = throttle(() => {
    this.update();
  }, MOUSE_STATE_UPDATE_INTERVAL, {leading: true, trailing: true});

  updateUnconditionally() {
    this.triggerUpdate.cancel();
    this.update();
    return this.active;
  }

  updateIfStale() {
    if (this.stale) {
      this.update();
    }
  }

  private update() {
    let {updater} = this;
    this.stale = false;
    if (!updater) {
      this.setActive(false);
    } else {
      this.setActive(updater(this));
    }
  }

  setActive(value: boolean) {
    /*
     * Call all Mouse Movement handlers
     * If active, activating, or deactivating
     */
    this.stale = false;
    if (this.active !== value || value === true) {
      this.active = value;
      /*
       * Mouse movement handlers should:
       *   Handle changed selections per layer
       *   Trigger the edit action
       */
      this.changed.dispatch();
    }
  }
}

export class LayerSelectedValues extends RefCounted {
  values = new Map<UserLayer, any>();
  changed = new NullarySignal();
  needsUpdate = true;
  constructor(public layerManager: LayerManager, public mouseState: MouseSelectionState) {
    super();
    this.registerDisposer(mouseState.changed.add(() => {
      this.handleChange();
    }));
    this.registerDisposer(layerManager.layersChanged.add(() => {
      this.handleLayerChange();
    }));
  }

  /**
   * This should be called when the layer data may have changed, due to the set of managed layers
   * changing or new data having been received.
   */
  handleLayerChange() {
    if (this.mouseState.active) {
      this.handleChange();
    }
  }

  handleChange() {
    /*
     * Selected Values handlers should:
     *   store values for user layer from mouse position
     *   set panel text from stored values for user layer
     */
    this.needsUpdate = true;
    this.changed.dispatch();
  }

  update() {
    if (!this.needsUpdate) {
      return;
    }
    this.needsUpdate = false;
    let values = this.values;
    let mouseState = this.mouseState;
    values.clear();
    if (mouseState.active) {
      let position = mouseState.position;
      for (let layer of this.layerManager.managedLayers) {
        let userLayer = layer.layer;
        if (layer.visible && userLayer) {
          // Store seleceted value from mouse position in user layer
          values.set(userLayer, userLayer.getValueAt(position, mouseState));
        }
      }
    }
  }

  get(userLayer: UserLayer) {
    this.update();
    return this.values.get(userLayer);
  }

  toJSON () {
    this.update();
    const result: {[key: string]: any} = {};
    const {values} = this;
    for (const layer of this.layerManager.managedLayers) {
      const userLayer = layer.layer;
      if (userLayer) {
        let v = values.get(userLayer);
        if (v !== undefined) {
          if (v instanceof Uint64) {
            v = {'t': 'u64', 'v': v};
          }
          result[layer.name] = v;
        }
      }
    }
    return result;
  }
}

export class VisibleRenderLayerTracker<RenderLayerType extends VisibilityTrackedRenderLayer> extends
    RefCounted {
  /**
   * Maps a layer to the disposer to call when it is no longer visible.
   */
  private visibleLayers = new Map<RenderLayerType, () => void>();
  private newVisibleLayers = new Set<RenderLayerType>();
  private throttledUpdateVisibleLayers = throttle(() => {
    this.updateVisibleLayers();
  }, 0);

  constructor(
      public layerManager: LayerManager,
      public renderLayerType: {new(...args: any[]): RenderLayerType},
      private layerAdded: (layer: RenderLayerType) => (() => void),
      public visibility: WatchableVisibilityPriority) {
    super();
    this.registerDisposer(layerManager.layersChanged.add(() => {
      this.handleLayersChanged();
    }));
    this.updateVisibleLayers();
  }

  private handleLayersChanged() {
    this.throttledUpdateVisibleLayers();
  }

  disposed() {
    this.throttledUpdateVisibleLayers.cancel();
    this.visibleLayers.forEach(disposer => disposer());
    this.visibleLayers.clear();
    super.disposed();
  }

  private updateVisibleLayers() {
    let {visibleLayers, newVisibleLayers, renderLayerType, layerAdded} = this;
    for (let renderLayer of this.layerManager.readyRenderLayers()) {
      if (renderLayer instanceof renderLayerType) {
        let typedLayer = <RenderLayerType>renderLayer;
        newVisibleLayers.add(typedLayer);
        if (!visibleLayers.has(typedLayer)) {
          const visibilityDisposer = typedLayer.visibility.add(this.visibility);
          const disposer = layerAdded(typedLayer);
          visibleLayers.set(typedLayer.addRef(), () => {
            disposer();
            visibilityDisposer();
            typedLayer.dispose();
          });
        }
      }
    }
    for (let [renderLayer, disposer] of visibleLayers) {
      if (!newVisibleLayers.has(renderLayer)) {
        visibleLayers.delete(renderLayer);
        disposer();
      }
    }
    newVisibleLayers.clear();
  }

  getVisibleLayers() {
    (<any>this.throttledUpdateVisibleLayers).flush();
    return [...this.visibleLayers.keys()];
  }
}

export function
makeRenderedPanelVisibleLayerTracker<RenderLayerType extends VisibilityTrackedRenderLayer>(
    layerManager: LayerManager, renderLayerType: {new (...args: any[]): RenderLayerType},
    panel: RenderedPanel) {
  return panel.registerDisposer(
      new VisibleRenderLayerTracker(layerManager, renderLayerType, layer => {
        const disposer = layer.redrawNeeded.add(() => panel.scheduleRedraw());
        panel.scheduleRedraw();
        return () => {
          disposer();
          panel.scheduleRedraw();
        };
      }, panel.visibility));
}<|MERGE_RESOLUTION|>--- conflicted
+++ resolved
@@ -350,7 +350,6 @@
     return this.managedLayers.find(x => x.name === name);
   }
 
-<<<<<<< HEAD
   get editorLayer(): EditorLayer | undefined {
     // Get the top visible editor layer
     let topLayers = [...this.managedLayers].reverse();
@@ -360,7 +359,8 @@
     // Double check that the layer is in fact an editor layer
     let editorLayer = topLayer ? topLayer.layer : {};
     return toEditorLayer(editorLayer);
-=======
+  }
+
   getUniqueLayerName(name: string) {
     let suggestedName = name;
     let suffix = 0;
@@ -372,7 +372,6 @@
 
   has(layer: Borrowed<ManagedUserLayer>) {
     return this.managedLayers.indexOf(layer) !== -1;
->>>>>>> a66a2444
   }
 
   /**
