--- conflicted
+++ resolved
@@ -122,14 +122,10 @@
     let skeletonsPath = this.skeletonsPath = verifyOptionalString(x['skeletons']);
 
     if (volumePath !== undefined) {
-<<<<<<< HEAD
       /*
        * Get the info for segmentation volume
        */
-      let infoPromise = getVolumeWithStatusMessage(manager.chunkManager, volumePath, {
-=======
-      getVolumeWithStatusMessage(manager.dataSourceProvider, manager.chunkManager, volumePath, {
->>>>>>> 98ee3674
+      let infoPromise = getVolumeWithStatusMessage(manager.dataSourceProvider, manager.chunkManager, volumePath, {
         volumeType: VolumeType.SEGMENTATION
       });
       infoPromise.then(volume => {
