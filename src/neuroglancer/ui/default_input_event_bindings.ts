--- conflicted
+++ resolved
@@ -36,11 +36,8 @@
     map.set('keyh', 'help');
 
     map.set('space', 'toggle-layout');
-<<<<<<< HEAD
+    map.set('shift+space', 'toggle-layout-alternative');
     map.set('slash', 'toggle-edit-mode');
-=======
-    map.set('shift+space', 'toggle-layout-alternative');
->>>>>>> a66a2444
     defaultGlobalBindings = map;
   }
   return defaultGlobalBindings;
